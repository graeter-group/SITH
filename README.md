--- conflicted
+++ resolved
@@ -1,42 +1,10 @@
 # SITH
-<<<<<<< HEAD
+
 Stress Induced Traversal of Hessian analysis code
-=======
-
-Stress Induced Traversal of Hessian
 
 
+A redesign and simplification of the JEDI approach outlined in https://aip.scitation.org/doi/abs/10.1063/1.4870334.
 
-Theory based on JEDI Judgement of Energy Distribution Analysis,
-work from Stauch & Dreuw in 2014 which can be found at
-https://aip.scitation.org/doi/abs/10.1063/1.4870334
->>>>>>> f3eb8ddc
 
-A redesign and simplification of the JEDI approach outlined in *.
-
-<<<<<<< HEAD
 API is documented and examples are attached, but full documentation of the SITH package is still active, albeit slowly.
-Thank you for your patience and please do not hesitate to direct any questions to the maintainer at mfarrugi@nd.edu.
-=======
-Stress
-Induced
-Traversal of
-Hessian
-
-Stress energy
-Investigated via
-Traversal of
-Hessian 
-
-Stress
-Interspersed
-Traversal of
-Hessian
-
-Scattering/Sharing/Sectioning of
-Internal
-Tension based on
-Hessian
-
-Strain
->>>>>>> f3eb8ddc
+Thank you for your patience and please do not hesitate to direct any questions to the maintainer at mfarrugi@nd.edu.